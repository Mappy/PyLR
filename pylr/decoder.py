--- conflicted
+++ resolved
@@ -7,16 +7,10 @@
     The map database is passed to the decoder for calculating route and shortest path between
     location reference points.
 '''
-from __future__ import print_function
-
-from __future__ import absolute_import
+from __future__ import print_function, absolute_import
 from collections import namedtuple
 from itertools import groupby, chain
-<<<<<<< HEAD
 from pylr import rating as Rating
-=======
-from . import rating as Rating
->>>>>>> 130d6b17
 from .constants import (LocationType,
                         WITH_LINE_DIRECTION,
                         AGAINST_LINE_DIRECTION,
@@ -394,13 +388,8 @@
         rating_f = self.rating
         min_acc = self._min_acc_rating
 
-<<<<<<< HEAD
-        rating_key = lambda l, r: r
-        group_key = lambda l, r: l.id
-=======
         rating_key = lambda l_r1: l_r1[1]
         group_key = lambda l_r2: l_r2[0].id
->>>>>>> 130d6b17
 
         candidates = ((l, rating_f(lrp, l, n.distance)) for n in nodes for l in self._mdb.connected_lines(
             n, frc_max=frc_max, beardir=beardir))
@@ -410,11 +399,7 @@
             candidates = (max(vals, key=rating_key) for k, vals in groupby(
                 sorted(candidates, key=group_key), key=group_key))
         if not with_details:
-<<<<<<< HEAD
-            candidates = filter(lambda l, r: r >= min_acc, candidates)
-=======
             candidates = filter(lambda l_r: l_r[1] >= min_acc, candidates)
->>>>>>> 130d6b17
         lines = sorted(candidates, key=rating_key, reverse=True)
         if not with_details and not lines:
             raise DecoderNoCandidateLines("No candidate lines found....")
@@ -481,11 +466,7 @@
             lrpnext, nextlines = candidates[i+1]
             islastrp = lrpnext is lastlrp
             pairs = sorted(calculate_pairs(lines, nextlines, lastline,
-<<<<<<< HEAD
-                           islastrp, islinelocation), key=lambda p, r: r, reverse=True)
-=======
                            islastrp, islinelocation), key=lambda p_r: p_r[1], reverse=True)
->>>>>>> 130d6b17
             # check candidate pairs
             for (l1, l2), _ in pairs[:nr_retry]:
                 if self.verbose:
@@ -505,11 +486,7 @@
                     if lastline is not None and lastline.id != l1.id:
                         self._handle_start_change(routes, l1, lrp, prevlrp)
                     break  # search finished
-<<<<<<< HEAD
-                except (RouteNotFoundException, RouteConstructionFailed) as e:
-=======
                 except (RouteNotFoundException, RouteConstructionFailed):
->>>>>>> 130d6b17
                     # Let a chance to retry
                     route = None
 
