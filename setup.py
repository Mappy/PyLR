--- conflicted
+++ resolved
@@ -23,17 +23,6 @@
    install_requires = ['bitstring']
    kwargs['install_requires'] = install_requires
 
-
-<<<<<<< HEAD
-=======
-def get_version():
-    local_vars = {}
-    exec(open('pylr/version.py').read(),{},local_vars)
-    return local_vars["__version__"]
-
-version = get_version()
-
->>>>>>> 130d6b17
 setup(
     name="pylr",
     version=version,
